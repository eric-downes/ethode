--- conflicted
+++ resolved
@@ -44,15 +44,9 @@
 x_{t+\tau_b}=x_t + kx_t
 $$
 
-<<<<<<< HEAD
-Ths could approximate ($k>0,\ \tau_b\approx1$ year) the constant
+This could approximate ($k>0,\ \tau_b\approx1$ year) the constant
 inflation of currency supply $x$ of a blockchain with a fixed
 inflation rate.  It might also describe ($k<0,\ \tau_b\approx30$ min)
-=======
-This could approximate ($k>0,\tau_b\approx1$ year) the constant
-inflation of currency supply $x$ of a blockchain with a fixed
-inflation rate.  It might also describe ($k<0,\tau_b\approx30$ min)
->>>>>>> 1879189b
 the author's expected net worth $x$ every half-hour of an REI shopping
 expedition.
 
@@ -130,12 +124,8 @@
 sign of this difference:
 
 $$\displaystyle
-<<<<<<< HEAD
 \frac{\epsilon_{t+\tau}-\epsilon_t}{\tau} =
 \frac{\kappa(x^\star+\epsilon_t)-\kappa(x^\star)}{\tau}\ \overset{?}{<}\ 0.
-=======
-\frac{\epsilon_{t+\tau}-\epsilon_t}{\tau}=\frac{\kappa(x^\star+\epsilon_t)-\kappa(x^\star)}{\tau}~\overset{?}{<}~0.
->>>>>>> 1879189b
 $$
 
 Recallng that $$\kappa(x^\star)=0$$, we find that the stability
@@ -564,22 +554,22 @@
 $$\dot{C}^{val}=I+F$$, and transaction fees remove circulating ether;
 $$\dot{C}^{tx}=-F-B$$.  Some amount of net rewards $$R<I+F-J$$ are
 reinvested by staking businesses;
-$$\dot{C}^{rnvst}=-R;~\dot{S}^{rnvst}=+R$$; for LSTs this is
+$$\dot{C}^{rnvst}=-R;\ \dot{S}^{rnvst}=+R$$; for LSTs this is
 automatic.  Finally, net staking reduces circulating ether and
 increases staked ether
-$$\dot{C}^{queues}=-(Q_+-Q_-)/\tau;~\dot{S}^{queues}=+(Q_+-Q_-)/\tau$$.  All
+$$\dot{C}^{queues}=-(Q_+-Q_-)/\tau;\ \dot{S}^{queues}=+(Q_+-Q_-)/\tau$$.  All
 accessible ether increases or decreases based on the balance of
 issuance minus burn $$\doT{A}=I-B$$.  These quantities obey the
 following relationships:
 
 * $$Y = I+F$$ - total validator yield consists of issuance and priority fees
-* $$0< R\leq Y;~~r:=R/Y$$ - reward reinvestment is a ratio
-* $$0<B\leq F+B;~~b:=B/(F+B)$$ - base fee is a fraction of total transaction fees
+* $$0< R\leq Y;\ \ r:=R/Y$$ - reward reinvestment is a ratio
+* $$0<B\leq F+B;\ \ b:=B/(F+B)$$ - base fee is a fraction of total transaction fees
 * $$0<F+B+Q_+\leq C$$
   -- $$f:=(F+B)/C$$ - total transaction fees cannot exceed circulating ether
   -- $$q_+:=Q_+/C$$ - nor can new new staking
-* $$0\leq Q_-\leq S;~~q_-:=Q_-/S$$ - unstaking cannot exceed total staked ether.
-* $$0\leq L\leq S;~~\ell:=L/S$$ - LSTs are some fraction of staked Ether.
+* $$0\leq Q_-\leq S;\ \ q_-:=Q_-/S$$ - unstaking cannot exceed total staked ether.
+* $$0\leq L\leq S;\ \ \ell:=L/S$$ - LSTs are some fraction of staked Ether.
 * $$\alpha:\dot{A}/A$$ - in/de-flation can take any sign.
 
 From these considerations we derive an endogenous $$(S,A)$$-system,
@@ -850,7 +840,7 @@
 anlysis](https://ethresear.ch/t/circulating-supply-equilibrium-for-ethereum-and-minimum-viable-issuance-during-the-proof-of-stake-era/10954)
 by Elowsson exploring some of the same issues illustrates this point
 nicely.  (Using the subscript $$E$$ for Elowsson; his variable names
-are in terms of ours: $$D_E=S,~ S_E=A,~ b_E=bf(1-s)$$.)
+are in terms of ours: $$D_E=S,\  S_E=A,\  b_E=bf(1-s)$$.)
 
 First, we must be careful in the $$s\to1$$ limit; this has the burn
 disappearing entirely, which is impossible if Ethereum is still
@@ -1007,7 +997,7 @@
 
 The quarterly flows from the staking and unstaking queues must obey
 $$0\leq Q_+\leq C$$ and $$0\leq q_-\leq S$$, which we use below via
-variable fractions $$q_+=Q_+/C,~q_-=Q_-/S$$.  Finally, we rewrite
+variable fractions $$q_+=Q_+/C,\ q_-=Q_-/S$$.  Finally, we rewrite
 $$\dot{S}$$ the change in total staked ETH, anticipating that we wish
 to understand the relationship to inflation rate $$\dot{A}/A$$,
 obtaining $$\dot{S} = r\dot{A} + r(B+F) + Q_+-Q_-$$.  For about the
@@ -1021,7 +1011,7 @@
 
 $$
 \displaystyle
-\dot{s} ~~ = ~~ \frac{\dot{A}}{A}(r-s) ~~ + ~~ (rf+q_+)(1-s) ~~ - ~~ q_-s
+\dot{s} \ \  = \ \  \frac{\dot{A}}{A}(r-s) \ \  + \ \  (rf+q_+)(1-s) \ \  - \ \  q_-s
 $$
 
 The first term captures the effect of inflation/deflation.  Under
@@ -1074,7 +1064,7 @@
 simplifies to
 
 $$\displaystyle
-s^\star ~~ = ~~ r^\star ~
+s^\star \ \  = \ \  r^\star \ 
 \frac{\alpha^\star + f^\star}{\alpha^\star + r^\star f^\star}
 $$
 
@@ -1117,7 +1107,7 @@
 
 $$\displaystyle
 1 + \left.\frac{r^\star}{\alpha^\star/f^\star}
-~~ > ~~
+\ \  > \ \ 
 \frac{\partial\log\ r}{\partial\log\ s}\right|^\star +
 \left(1 - \frac{r^\star}{s^\star}\right)
 \left.\frac{\partial\log(\alpha/f)}{\partial\log\ s}\right|^\star
@@ -1131,7 +1121,7 @@
 priori gaurantee of this), then we can say something useful.
 Stability is automatic under inflation so long as
 $$\alpha^\star+r^\star f^\star>0$$.  If again derivatives are all
-small but $$\alpha<0,~rf<|\alpha|<f$$, then the fixed point is
+small but $$\alpha<0,\ rf<|\alpha|<f$$, then the fixed point is
 negative $$x^\star<0$$ and unstable, so runaway staking is inevitable;
 here deflation and tx fees shrink circulating Ether $$C$$ so quickly
 that no amount of profit-taking by validators short of en masse
@@ -1170,7 +1160,7 @@
 note it reflects a role for inflation more nuanced than has usually
 been communicated.  In fact, we want to emphasize that deflation or
 zero growth could actually be quite dangerous; for instance when
-$$\alpha^\star<0,~|\alpha^\star|<rf$$ we have $x^\star>1$$; and there is no
+$$\alpha^\star<0,\ |\alpha^\star|<rf$$ we have $x^\star>1$$; and there is no
 interior fixed point.
 
 Why does this happen, though?  The reinvestment of issuance rewards
@@ -1201,9 +1191,9 @@
 
 $$
 \displaystyle
-1 ~~ < ~~ \left.\frac{\partial\log\ r}{\partial\log\ \alpha}\right|^\star
+1 \ \  < \ \  \left.\frac{\partial\log\ r}{\partial\log\ \alpha}\right|^\star
 \cdot\frac{1+\alpha^\star/f^\star}{1-r^\star}
-~~ + ~~
+\ \  + \ \ 
 \left.\frac{\partial\log\ f}{\partial\log\ \alpha}\right|^\star
 $$
 
@@ -1312,9 +1302,9 @@
 runaway staking is (see below for explanation):
 
 $$\displaystyle
-1 ~~ < ~~
+1 \ \  < \ \ 
 \left.\frac{\partial\log\ r}{\partial\log\ \alpha}\right|^\star
-\cdot \frac{1 + \alpha^\star/f^\star}{1 - r^\star} ~~ + ~~
+\cdot \frac{1 + \alpha^\star/f^\star}{1 - r^\star} \ \  + \ \ 
 \left.\frac{\partial\log\ f}{\partial\log\ \alpha}\right|^\star
 $$
 
